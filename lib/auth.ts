--- conflicted
+++ resolved
@@ -67,12 +67,8 @@
 ]
 
 export const authOptions: NextAuthOptions = {
-<<<<<<< HEAD
-  providers: finalProviders,
-=======
   // adapter: DrizzleAdapter(db), // TODO: Enable after database schema verification
   providers,
->>>>>>> 1dff0f99
   pages: {
     signIn: '/auth/signin',
     error: '/auth/error',
@@ -84,12 +80,7 @@
     async jwt({ token, user, account }) {
       if (account && user) {
         token.provider = account.provider
-<<<<<<< HEAD
-        // @ts-ignore - user.id might not exist in type definition
-        token.userId = user.id || user.email || 'unknown'
-=======
         token.userId = user.id || token.sub || ''
->>>>>>> 1dff0f99
       }
       return token
     },
